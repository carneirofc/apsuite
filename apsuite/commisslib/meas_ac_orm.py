--- conflicted
+++ resolved
@@ -901,18 +901,6 @@
             analysis.append(anly)
         return analysis
 
-<<<<<<< HEAD
-=======
-    @staticmethod
-    def _get_sampling_frequency(data):
-        fsamp = data['rf_frequency'] / _asparams.SI_HARM_NUM
-        if data['bpms_acq_rate'].lower().startswith('monit'):
-            fsamp /= _asparams.BPM_MONIT1_DOWNSAMPLING
-        else:
-            fsamp /= _asparams.BPM_FOFB_DOWNSAMPLING
-        return fsamp
-
->>>>>>> 6186221e
     # ----------------- BPMs related methods -----------------------
 
     def _config_bpms(self, nr_points):
