--- conflicted
+++ resolved
@@ -182,12 +182,8 @@
             # kyl = tb_mod[indcs[0][1]].KyL
             # ksxl = tb_mod[indcs[0][1]].KsxL
             # ksyl = tb_mod[indcs[0][1]].KsyL
-<<<<<<< HEAD
-            midx = pyaccel.lattice.find_indices(tb_mod, 'fam_name', 'InjSeptM66')
-=======
             midx = pyaccel.lattice.find_indices(
                 tb_mod, 'fam_name', 'InjSeptM66')
->>>>>>> ea795257
             for m in midx:
                 kxl += tb_mod[m].KxL
                 kyl += tb_mod[m].KyL
