--- conflicted
+++ resolved
@@ -24,7 +24,6 @@
         self.timeout_sum = 30
         self.wait_time = 2
         self.last_sum_idx = 50
-<<<<<<< HEAD
 
     def __str__(self):
         """."""
@@ -76,59 +75,6 @@
     def kick(self, value):
         self._kick_sp.value = value
 
-=======
-
-    def __str__(self):
-        """."""
-        st = '{0:30s}= {1:9.3f}\n'.format(
-            'delta corrs [urad]', self.deltas['Corrs'])
-        st += '{0:30s}= {1:9.3f}\n'.format(
-            'delta injsept [mrad]', self.deltas['InjSept'])
-        st += '{0:30s}= {1:9.3f}\n'.format(
-            'delta injkckr [mrad]', self.deltas['InjKckr'])
-        st += '{0:30s}= {1:9d}\n'.format('number of pulses', self.nrpulses)
-        st += '{0:30s}= {1:9.3f}\n'.format(
-            'pulses freq [Hz]', self.freq_pulses)
-        st += '{0:30s}= {1:9.3f}\n'.format(
-            'SOFB timeout [s]', self.timeout_sum)
-        st += '{0:30s}= {1:9.3f}\n'.format(
-            'last bpm to get sum signal', self.last_sum_idx)
-        st += '{0:30s}= {1:9.3f}\n'.format(
-            'wait time to measure [s]', self.wait_time)
-        st += '{0:30s}= {1:9d}\n'.format(
-            'number of iterations', self.niter)
-        return st
-
-
-class Corrs():
-    """."""
-
-    def __init__(self, name):
-        """."""
-        self._name = SiriusPVName(name)
-        self._curr_sp = PV(self._name.substitute(propty='Current-SP'))
-        self._curr_rb = PV(self._name.substitute(propty='Current-RB'))
-        maname = self._name
-        if not self._name.dis == 'MA':
-            maname = self._name.substitute(dis='MA')
-        self._kick_sp = PV(maname.substitute(propty='Kick-SP'))
-        self._kick_rb = PV(maname.substitute(propty='Kick-RB'))
-
-    @property
-    def name(self):
-        """."""
-        return self._name
-
-    @property
-    def kick(self):
-        """."""
-        return self._kick_rb.value
-
-    @kick.setter
-    def kick(self, value):
-        self._kick_sp.value = value
-
->>>>>>> b83701fa
     @property
     def current(self):
         """."""
@@ -218,7 +164,6 @@
         self.data['fig_init'].append(self.f_init)
 
     def set_hands_eyes(self):
-<<<<<<< HEAD
         """."""
         # self.eyes = self.sofb.sum
         self.eyes = self.dcct.current_fast
@@ -228,16 +173,14 @@
         self.hands.append(PV(self.sept.sp))
 
     def check_connect(self):
-=======
->>>>>>> b83701fa
-        """."""
-        self.eyes = self.devices['sofb'].sum[:self.params.last_sum_idx]
-        self.hands = []
-        self.hands.append(self.devices['ch-1'])
-        self.hands.append(self.devices['cv-1'])
-        self.hands.append(self.devices['cv-2'])
-        self.hands.append(self.devices['injsept'])
-        self.hands.append(self.devices['injkckr'])
+        """."""
+        conh = [h.connected for h in self.hands]
+        cone = self.eyes.connected
+        if cone and sum(conh) == len(conh):
+            con = True
+        else:
+            con = False
+        return con
 
     def get_change(self, part):
         """."""
@@ -253,28 +196,26 @@
 
     def wait(self, timeout=10):
         """."""
-<<<<<<< HEAD
         self.devices['sofb'].wait(timeout=timeout)
 
     def reset(self, wait=0):
         """."""
-<<<<<<< HEAD
         if self._stopped.wait(wait):
             return False
         self.devices['sofb'].reset()
         if self._stopped.wait(1):
             return False
-    def calc_obj_fun(self):
-        """."""
-=======
+        self.sofb.cmd_reset()
+        self.sofb.wait_buffer()
+
+    def init_obj_func(self):
+        """."""
         self.reset(self.params.wait_time)
         self.wait(self.params.timeout_sum)
         self.f_init = -np.mean(self.eyes)
 
     def calc_obj_fun(self):
         """."""
-        f_out = np.zeros(self.nswarm)
->>>>>>> b83701fa
         for part in range(self.nswarm):
             self.set_change(self.get_change(part))
             _time.sleep(self.params.wait_change)
@@ -315,8 +256,6 @@
         self.eyes = []
         self.hands = []
         self.f_init = 0
-<<<<<<< HEAD
-=======
         self.params = Params()
         self.dcct = DCCT(DCCT.DEVICES.BO)
         self.sofb = SOFB(SOFB.DEVICES.BO)
@@ -324,7 +263,6 @@
         self.corrs = Corrs()
         self.kckr = Kicker()
         self.sept = Septum()
->>>>>>> master
         SimulAnneal.__init__(self, save=save)
 
     def initialization(self):
@@ -358,19 +296,6 @@
 
     def set_hands_eyes(self):
         """."""
-<<<<<<< HEAD
-<<<<<<< HEAD
-=======
->>>>>>> b83701fa
-        self.eyes = self.devices['sofb'].sum[:self.params.last_sum_idx]
-        self.hands = []
-        self.hands.append(self.devices['ch-1'])
-        self.hands.append(self.devices['cv-1'])
-        self.hands.append(self.devices['cv-2'])
-        self.hands.append(self.devices['injsept'])
-        self.hands.append(self.devices['injkckr'])
-<<<<<<< HEAD
-=======
         # self.eyes = self.sofb.sum
         self.eyes = self.dcct.current_fast
 
@@ -387,9 +312,6 @@
         else:
             con = False
         return con
->>>>>>> master
-=======
->>>>>>> b83701fa
 
     def get_change(self):
         """."""
@@ -405,7 +327,6 @@
 
     def wait(self, timeout=10):
         """."""
-<<<<<<< HEAD
         self.devices['sofb'].wait(timeout=timeout)
 
     def reset(self, wait=0):
@@ -416,10 +337,10 @@
         if self._stopped.wait(1):
             return False
         return True
-=======
         self.sofb.cmd_reset()
         self.sofb.wait_buffer()
->>>>>>> master
+        self.sofb.cmd_reset()
+        self.sofb.wait_buffer()
 
     def init_obj_func(self):
         """."""
