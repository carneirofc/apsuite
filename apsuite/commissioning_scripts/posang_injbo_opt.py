--- conflicted
+++ resolved
@@ -5,14 +5,8 @@
 import numpy as np
 
 from siriuspy.epics import PV
-<<<<<<< HEAD
-from siriuspy.namesys import SiriusPVName
-
-from pymodels.middlelayer.devices import DCCT, SOFB, Septum, Kicker
-=======
 from siriuspy.devices import DCCT, SOFB
 
->>>>>>> ea795257
 from apsuite.optimization import PSO, SimulAnneal
 from apsuite.commissioning_scripts.base import BaseClass
 
@@ -110,8 +104,6 @@
         self.eyes = []
         self.hands = []
         self.f_init = 0
-<<<<<<< HEAD
-=======
         self.params = Params()
         self.sofb = SOFB(SOFB.DEVICES.BO)
         self.dcct = DCCT(DCCT.DEVICES.BO)
@@ -119,7 +111,6 @@
         self.corrs = Corrs()
         self.kckr = Kicker()
         self.sept = Septum()
->>>>>>> ea795257
         PSO.__init__(self, save=save)
         self.devices = {
             'dcct': DCCT(),
@@ -141,25 +132,6 @@
     def initialization(self):
         """."""
         self.niter = self.params.niter
-<<<<<<< HEAD
-        self.set_hands_eyes()
-        self.devices['sofb'].nr_points = self.params.nrpulses
-
-        corr_lim = np.ones(3) * self.params.deltas['Corrs']
-        sept_lim = [self.params.deltas['InjSept']]
-        kckr_lim = [self.params.deltas['InjKckr']]
-        up_lim = np.concatenate((corr_lim, sept_lim, kckr_lim))
-        down_lim = -1 * up_lim
-        self.set_limits(upper=up_lim, lower=down_lim)
-        ref = []
-        for hand in self.hands:
-            if hand.name.dev not in {'CH', 'CV'}:
-                ref.append(hand.voltage)
-            else:
-                ref.append(hand.kick)
-        self.reference = np.array(ref)
-        self.data['reference'].append(self.reference)
-=======
         self.nr_turns = self.params.nturns
         self.nr_bpm = self.params.nbpm
         self.bpm_idx = self.nr_bpm + 50 * (self.nr_turns - 1)
@@ -188,7 +160,6 @@
 
         self.reference = np.array([h.value for h in self.hands])
         # self.reset_wait_buffer()
->>>>>>> ea795257
         self.init_obj_func()
         self.data['fig_init'].append(self.f_init)
 
@@ -216,21 +187,8 @@
 
     def wait(self, timeout=10):
         """."""
-<<<<<<< HEAD
-        self.devices['sofb'].wait(timeout=timeout)
-
-    def reset(self, wait=0):
-        """."""
-        if self._stopped.wait(wait):
-            return False
-        self.devices['sofb'].reset()
-        if self._stopped.wait(1):
-            return False
-        return True
-=======
         self.sofb.cmd_reset()
         self.sofb.wait_buffer()
->>>>>>> ea795257
 
     def init_obj_func(self):
         """."""
@@ -281,8 +239,6 @@
         self.eyes = []
         self.hands = []
         self.f_init = 0
-<<<<<<< HEAD
-=======
         self.params = Params()
         self.dcct = DCCT(DCCT.DEVICES.BO)
         self.sofb = SOFB(SOFB.DEVICES.BO)
@@ -290,7 +246,6 @@
         self.corrs = Corrs()
         self.kckr = Kicker()
         self.sept = Septum()
->>>>>>> ea795257
         SimulAnneal.__init__(self, save=save)
 
     def initialization(self):
@@ -346,21 +301,8 @@
 
     def wait(self, timeout=10):
         """."""
-        self.devices['sofb'].wait(timeout=timeout)
-
-    def reset(self, wait=0):
-        """."""
-<<<<<<< HEAD
-        if self._stopped.wait(wait):
-            return False
-        self.devices['sofb'].reset()
-        if self._stopped.wait(1):
-            return False
-        return True
-=======
         self.sofb.cmd_reset()
         self.sofb.wait_buffer()
->>>>>>> ea795257
 
     def init_obj_func(self):
         """."""
