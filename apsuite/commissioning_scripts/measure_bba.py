--- conflicted
+++ resolved
@@ -12,11 +12,8 @@
 from siriuspy.devices import SOFB, PowerSupply
 
 import pyaccel as _pyacc
-<<<<<<< HEAD
 from siriuspy.devices import SOFB, PowerSupply
 from apsuite.commissioning_scripts.calc_orbcorr_mat import OrbRespmat
-=======
->>>>>>> 4ce1d89d
 from .base import BaseClass
 from apsuite.commissioning_scripts.calc_orbcorr_mat import OrbRespmat
 
@@ -232,11 +229,7 @@
         self.data['bpmnames'] = list()
         self.data['quadnames'] = list()
         self._bpms2dobba = list()
-<<<<<<< HEAD
-        self.devices['sofb'] = SOFB(SOFB.DEVICE_SI)
-=======
         self.devices['sofb'] = SOFB(SOFB.DEVICES.SI)
->>>>>>> 4ce1d89d
         self.data['bpmnames'] = list(BBAParams.BPMNAMES)
         self.data['quadnames'] = list(BBAParams.QUADNAMES)
         self.data['scancenterx'] = np.zeros(len(BBAParams.BPMNAMES))
@@ -445,11 +438,7 @@
 
         print('    turning quadrupole ' + quadname + ' Off')
         quad.cmd_turn_off(self.params.timeout_quad_turnon)
-<<<<<<< HEAD
-        if quad.pwr_state:
-=======
         if quad.pwrstate:
->>>>>>> 4ce1d89d
             print('    error: quadrupole ' + quadname + ' is still On.')
             self._stopevt.set()
             print('    exiting...')
