
"""Accelerator Physics Suite."""

__all__ = (
<<<<<<< HEAD
    'commissioning_scripts', 'loco', 'optics_analysis',
    'tbt_analysis', 'optimization', 'trackcpp_utils')
=======
    'commisslib', 'loco', 'optics_analysis', 'optimization',
    'trackcpp_utils')
>>>>>>> fe996f0e

import os as _os
with open(_os.path.join(__path__[0], 'VERSION'), 'r') as _f:
    __version__ = _f.read().strip()<|MERGE_RESOLUTION|>--- conflicted
+++ resolved
@@ -2,13 +2,8 @@
 """Accelerator Physics Suite."""
 
 __all__ = (
-<<<<<<< HEAD
-    'commissioning_scripts', 'loco', 'optics_analysis',
-    'tbt_analysis', 'optimization', 'trackcpp_utils')
-=======
     'commisslib', 'loco', 'optics_analysis', 'optimization',
     'trackcpp_utils')
->>>>>>> fe996f0e
 
 import os as _os
 with open(_os.path.join(__path__[0], 'VERSION'), 'r') as _f:
