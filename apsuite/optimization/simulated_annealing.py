#!/usr/bin/env python-sirius
"""Simulated Annealing Algorithm for Minimization."""


from threading import Thread as _Thread
from threading import Event as _Event
import numpy as _np


class SimulAnneal:
    """."""

    # NOTE: objects with threading.Event cannot be serialized with pickle

    def __init__(self, save=False, use_thread=True):
        """."""
        self._use_thread = use_thread

        # search space
        self._position = _np.array([])
        self._pos_lim_lower = None
        self._pos_lim_upper = None
        self._pos_delta_max = None

        # search control
        self._niter = 0
        self._temperature = 0
        self._flag_save = save

        if self._use_thread:
            self._thread = None
            self._stopped = _Event()
        self.hist_best_positions = _np.array([])
        self.hist_best_objfunc = _np.array([])

        # initialization
        self.initialization()
        self._check_initialization()

    @property
    def ndim(self):
        """."""
        return len(self._position)

    @property
    def position(self):
        """."""
        return self._position

    @position.setter
    def position(self, value):
        """."""
        self._position = value

    @property
    def niter(self):
        """."""
        return self._niter

    @niter.setter
    def niter(self, value):
        """."""
        self._niter = value

    @property
    def temperature(self):
        """."""
        return self._temperature

    @property
    def limits_upper(self):
        """."""
        return self._pos_lim_upper

    @limits_upper.setter
    def limits_upper(self, value):
        """."""
        if len(value) != len(self._position):
            raise Exception('Incompatible upper limit!')
        self._pos_lim_upper = _np.array(value)

    @property
    def limits_lower(self):
        """."""
        return self._pos_lim_lower

    @limits_lower.setter
    def limits_lower(self, value):
        """."""
        if len(value) != len(self._position):
            raise Exception('Incompatible lower limit!')
        self._pos_lim_lower = _np.array(value)

    @property
    def deltas(self):
        """."""
        return self._pos_delta_max

    @deltas.setter
    def deltas(self, value):
        """."""
        if len(value) != len(self._position):
            raise Exception('Incompatible deltas!')
        self._pos_delta_max = _np.array(value)

    @temperature.setter
    def temperature(self, value):
        """."""
        self._temperature = value

    def initialization(self):
        """."""
        raise NotImplementedError

    def calc_obj_fun(self):
        """Return a number."""
        raise NotImplementedError

<<<<<<< HEAD
    def _random_change(self):
        # Random change applied in the current position
        dlim = self._max_delta
        rarray = 2 * np.random.rand(self.ndim) - 1  # [-1,1]
        self._delta = dlim * rarray
        self._position = self._position + self._delta
        self._check_lim()

    def _save_data(self, k, f, acc=False, nacc=None, bp=None, bf=None):
        """."""
        with open('pos_SA.txt', 'a') as f_pos:
            if k == 0:
                f_pos.write('NEW RUN'.center(50, '=') + '\n')
            f_pos.write('Step ' + str(k+1) + ' \n')
            np.savetxt(f_pos, self._position, fmt='%+.8e')
        with open('fig_SA.txt', 'a') as f_fig:
            if k == 0:
                f_fig.write('NEW RUN'.center(50, '=') + '\n')
            f_fig.write('Step ' + str(k+1) + ' \n')
            np.savetxt(f_fig, np.array([f]), fmt='%+.8e')
        if acc:
            with open('best_pos_history_SA.txt', 'a') as f_posh:
                if nacc == 1:
                    f_posh.write('NEW RUN'.center(50, '=') + '\n')
                f_posh.write('Accep. Solution ' + str(nacc+1) + ' \n')
                np.savetxt(f_posh, bp[nacc, :], fmt='%+.8e')
            with open('best_fig_history_SA.txt', 'a') as f_figh:
                if nacc == 1:
                    f_figh.write('NEW RUN'.center(50, '=') + '\n')
                f_figh.write('Accep. Solution ' + str(nacc+1) + ' \n')
                np.savetxt(f_figh, np.array([bf[nacc]]), fmt='%+.8e')

    def start(self):
=======
    def start(self, print_flag=True):
>>>>>>> 4aaee0b0
        """."""
        if self._use_thread:
            if not self._thread.is_alive():
                self._thread = _Thread(
                    target=self._optimize, args=(print_flag, ), daemon=True)
                self._stopped.clear()
                self._thread.start()
        else:
            self._optimize(print_flag=print_flag)

    def stop(self):
        """."""
        if self._use_thread:
            self._stopped.set()

    def join(self):
        """."""
        if self._use_thread:
            self._thread.join()

    @property
    def isrunning(self):
        """."""
        if self._use_thread:
            return self._thread.is_alive()
        else:
            return False

    def _optimize(self, print_flag=True):
        """."""
        if not self.niter:
            return

        bpos_hstry = _np.zeros([self.niter, self.ndim])
        bfig_hstry = _np.zeros([self.niter])

        # initial position
        p_old, f_old = _np.copy(self._position), self.calc_obj_fun()
        bpos_hstry[0, :] = p_old
        bfig_hstry[0] = f_old

        # Number of accepted and unaccepted solutions.
        nr_acc, nr_unacc = 0, 0

        if self._flag_save:
            self._save_data(kiter=0, func=f_old, acc=False)

        for k in range(self.niter):

            if print_flag:
                print('>>> Iteraction Number:' + str(k+1))

            flag_acc = False  # Flag that a solution was accepted

            self._random_change()
            f_new = self.calc_obj_fun()

            if f_new < f_old:
                # Accepting solution if it improves the merit function
                flag_acc = True
                nr_unacc = 0
            elif f_new > f_old and self._temperature != 0:
                # If solution increases the merit function there is a chance
                # to accept it
                f_dif = f_new - f_old
                if _np.random.rand() < _np.exp(- f_dif / self._temperature):
                    flag_acc = True
                    if print_flag:
                        print('Worse solution accepted! ' + str(self._position))
                        print('Temperature is: ' + str(self._temperature))
                else:
                    flag_acc = False
            else:
                # If temperature is zero the algorithm only accepts good
                # solutions
                flag_acc = False

            if flag_acc:
                # Stores the number of accepted solutions
                nr_acc += 1
                p_old, f_old = _np.copy(self._position), f_new
                bpos_hstry[nr_acc, :] = self._position
                bfig_hstry[nr_acc] = f_old
                if print_flag:
                    print('Better solution found! Obj. Func: '
                          '{:5f}'.format(f_old))
                    print('Number of accepted solutions: ' + str(nr_acc))
            else:
                self._position = p_old
                nr_unacc += 1

            if self._flag_save:
                self._save_data(
                    kiter=k+1, func=f_old, acc=flag_acc,
                    nacc=nr_acc, bpos=bpos_hstry,
                    bfunc=bfig_hstry)

            if self._temperature != 0:
                # Reduces the temperature based on number of iterations
                # without accepting solutions
                # Ref: An Optimal Cooling Schedule Using a Simulated Annealing
                # Based Approach - A. Peprah, S. Appiah, S. Amponsah
                phi = 1 / (1 + 1 / _np.sqrt((k+1) * (nr_unacc + 1) + nr_unacc))
                self._temperature = phi * self._temperature

            if self._use_thread and self._stopped.is_set():
                if print_flag:
                    print('Stopped!')
                break

        if print_flag:
            print('Finished!')
        if nr_acc:
            bpos_hstry = bpos_hstry[:nr_acc+1, :]
            bfig_hstry = bfig_hstry[:nr_acc+1]
            if print_flag:
                print('Best solution found: ' + str(bpos_hstry[-1, :]))
                print(
                    'Best Obj. Func. found: ' + str(bfig_hstry[-1]))
                print('Number of accepted solutions: ' + str(nr_acc))
        else:
            bpos_hstry = bpos_hstry[0, :]
            bfig_hstry = bfig_hstry[0]
            if print_flag:
                print('It was not possible to find a better solution...')

        self.hist_best_positions = bpos_hstry
        self.hist_best_objfunc = bfig_hstry

    def _check_initialization(self):
        """."""
        if self._pos_lim_upper is None and self._pos_lim_lower is None:
            return

        if len(self._pos_lim_upper) != len(self._pos_lim_lower):
            raise Exception(
                'Upper and Lower Limits has different lengths')

        if self.ndim != len(self._pos_lim_upper):
            raise Exception(
                'Dimension incompatible with limits!')

    def _check_lim(self):
        # If particle position exceeds the boundary, set the boundary value
        if self._pos_lim_upper is not None:
            over = self._position > self._pos_lim_upper
            self._position[over] = self._pos_lim_upper[over]
        if self._pos_lim_lower is not None:
            under = self._position < self._pos_lim_lower
            self._position[under] = self._pos_lim_lower[under]

    def _random_change(self):
        # Random change applied in the current position
        rarray = 2 * _np.random.rand(self.ndim) - 1  # [-1,1]
        delta = self._pos_delta_max * rarray
        self._position = self._position + delta
        self._check_lim()

    def _save_data(self, kiter, func, acc=False, nacc=None,
                   bpos=None, bfunc=None):
        """."""
        with open('pos_SA.txt', 'a') as f_pos:
            if kiter == 0:
                f_pos.write('NEW RUN'.center(50, '=') + '\n')
            f_pos.write('Step ' + str(kiter+1) + ' \n')
            _np.savetxt(f_pos, self._position, fmt='%+.8e')
        with open('fig_SA.txt', 'a') as f_fig:
            if kiter == 0:
                f_fig.write('NEW RUN'.center(50, '=') + '\n')
            f_fig.write('Step ' + str(kiter+1) + ' \n')
            _np.savetxt(f_fig, _np.array([func]), fmt='%+.8e')
        if acc:
            with open('best_pos_history_SA.txt', 'a') as f_posh:
                if nacc == 1:
                    f_posh.write('NEW RUN'.center(50, '=') + '\n')
                f_posh.write('Accep. Solution ' + str(nacc+1) + ' \n')
                _np.savetxt(f_posh, bpos[nacc, :], fmt='%+.8e')
            with open('best_fig_history_SA.txt', 'a') as f_figh:
                if nacc == 1:
                    f_figh.write('NEW RUN'.center(50, '=') + '\n')
                f_figh.write('Accep. Solution ' + str(nacc+1) + ' \n')
                _np.savetxt(f_figh, _np.array([bfunc[nacc]]), fmt='%+.8e')<|MERGE_RESOLUTION|>--- conflicted
+++ resolved
@@ -116,43 +116,7 @@
         """Return a number."""
         raise NotImplementedError
 
-<<<<<<< HEAD
-    def _random_change(self):
-        # Random change applied in the current position
-        dlim = self._max_delta
-        rarray = 2 * np.random.rand(self.ndim) - 1  # [-1,1]
-        self._delta = dlim * rarray
-        self._position = self._position + self._delta
-        self._check_lim()
-
-    def _save_data(self, k, f, acc=False, nacc=None, bp=None, bf=None):
-        """."""
-        with open('pos_SA.txt', 'a') as f_pos:
-            if k == 0:
-                f_pos.write('NEW RUN'.center(50, '=') + '\n')
-            f_pos.write('Step ' + str(k+1) + ' \n')
-            np.savetxt(f_pos, self._position, fmt='%+.8e')
-        with open('fig_SA.txt', 'a') as f_fig:
-            if k == 0:
-                f_fig.write('NEW RUN'.center(50, '=') + '\n')
-            f_fig.write('Step ' + str(k+1) + ' \n')
-            np.savetxt(f_fig, np.array([f]), fmt='%+.8e')
-        if acc:
-            with open('best_pos_history_SA.txt', 'a') as f_posh:
-                if nacc == 1:
-                    f_posh.write('NEW RUN'.center(50, '=') + '\n')
-                f_posh.write('Accep. Solution ' + str(nacc+1) + ' \n')
-                np.savetxt(f_posh, bp[nacc, :], fmt='%+.8e')
-            with open('best_fig_history_SA.txt', 'a') as f_figh:
-                if nacc == 1:
-                    f_figh.write('NEW RUN'.center(50, '=') + '\n')
-                f_figh.write('Accep. Solution ' + str(nacc+1) + ' \n')
-                np.savetxt(f_figh, np.array([bf[nacc]]), fmt='%+.8e')
-
-    def start(self):
-=======
     def start(self, print_flag=True):
->>>>>>> 4aaee0b0
         """."""
         if self._use_thread:
             if not self._thread.is_alive():
